--- conflicted
+++ resolved
@@ -11,11 +11,7 @@
 
 lazy_static! {
 	/// The api, plugin and plugin id
-<<<<<<< HEAD
-	pub(crate) static ref DATA: Mutex<(Option<(::TsApi, Box<Plugin>)>, Option<String>)> =
-=======
 	pub(crate) static ref DATA: Mutex<(Option<(::TsApi, Box<dyn Plugin>)>, Option<String>)> =
->>>>>>> 64485d7a
 		Mutex::new((None, None));
 }
 
